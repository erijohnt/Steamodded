----------------------------------------------
------------MOD CORE--------------------------

SMODS = {}
SMODS.GUI = {}
SMODS.GUI.DynamicUIManager = {}
SMODS.BUFFERS = {
    Jokers = {},
    Tarots = {},
    Planets = {},
	Spectrals = {},
    Blinds = {},
	Seals = {},
	Vouchers = {},
}

<<<<<<< HEAD
MODDED_VERSION = "0.9.1-STEAMODDED"
=======
MODDED_VERSION = "0.9.0-STEAMODDED"
>>>>>>> c62efd97

function STR_UNPACK(str)
	local chunk, err = loadstring(str)
	if chunk then
	  setfenv(chunk, {})  -- Use an empty environment to prevent access to potentially harmful functions
	  local success, result = pcall(chunk)
	  if success then
		return result
	  else
		print("Error unpacking string: " .. result)
		return nil
	  end
	else
	  print("Error loading string: " .. err)
	  return nil
	end
  end



function inspect(table)
	if type(table) ~= 'table' then
		return "Not a table"
	end

	local str = ""
	for k, v in pairs(table) do
		local valueStr = type(v) == "table" and "table" or tostring(v)
		str = str .. tostring(k) .. ": " .. valueStr .. "\n"
	end

	return str
end

function inspectDepth(table, indent, depth)
	if depth and depth > 5 then  -- Limit the depth to avoid deep nesting
		return "Depth limit reached"
	end

	if type(table) ~= 'table' then  -- Ensure the object is a table
		return "Not a table"
	end

	local str = ""
	if not indent then indent = 0 end

	for k, v in pairs(table) do
		local formatting = string.rep("  ", indent) .. tostring(k) .. ": "
		if type(v) == "table" then
			str = str .. formatting .. "\n"
			str = str .. inspectDepth(v, indent + 1, (depth or 0) + 1)
		elseif type(v) == 'function' then
			str = str .. formatting .. "function\n"
		elseif type(v) == 'boolean' then
			str = str .. formatting .. tostring(v) .. "\n"
		else
			str = str .. formatting .. tostring(v) .. "\n"
		end
	end

	return str
end

function inspectFunction(func)
	if type(func) ~= 'function' then
		return "Not a function"
	end

	local info = debug.getinfo(func)
	local result = "Function Details:\n"

	if info.what == "Lua" then
		result = result .. "Defined in Lua\n"
	else
		result = result .. "Defined in C or precompiled\n"
	end

	result = result .. "Name: " .. (info.name or "anonymous") .. "\n"
	result = result .. "Source: " .. info.source .. "\n"
	result = result .. "Line Defined: " .. info.linedefined .. "\n"
	result = result .. "Last Line Defined: " .. info.lastlinedefined .. "\n"
	result = result .. "Number of Upvalues: " .. info.nups .. "\n"

	return result
end


local gameMainMenuRef = Game.main_menu
function Game.main_menu(arg_280_0, arg_280_1)
	gameMainMenuRef(arg_280_0, arg_280_1)
	UIBox({
		definition = {
			n = G.UIT.ROOT,
			config = {
				align = "cm",
				colour = G.C.UI.TRANSPARENT_DARK
			},
			nodes = {
				{
					n = G.UIT.T,
					config = {
						scale = 0.3,
						text = MODDED_VERSION,
						colour = G.C.UI.TEXT_LIGHT
					}
				}
			}
		},
		config = {
			align = "tri",
			bond = "Weak",
			offset = {
				x = 0,
				y = 0.3
			},
			major = G.ROOM_ATTACH
		}
	})
end

local gameUpdateRef = Game.update
function Game.update(arg_298_0, arg_298_1)
	if G.STATE ~= G.STATES.SPLASH and G.MAIN_MENU_UI then
		local var_298_0 = G.MAIN_MENU_UI:get_UIE_by_ID("main_menu_play")

		if var_298_0 and not var_298_0.children.alert then
			var_298_0.children.alert = UIBox({
				definition = create_UIBox_card_alert({
					text = "Modded Version!",
					no_bg = true,
					scale = 0.4,
					text_rot = -0.2
				}),
				config = {
					align = "tli",
					offset = {
						x = -0.1,
						y = 0
					},
					major = var_298_0,
					parent = var_298_0
				}
			})
			var_298_0.children.alert.states.collide.can = false
		end
	end
	gameUpdateRef(arg_298_0, arg_298_1)
end

local function wrapText(text, maxChars)
	local wrappedText = ""
	local currentLineLength = 0

	for word in text:gmatch("%S+") do
		if currentLineLength + #word <= maxChars then
			wrappedText = wrappedText .. word .. ' '
			currentLineLength = currentLineLength + #word + 1
		else
			wrappedText = wrappedText .. '\n' .. word .. ' '
			currentLineLength = #word + 1
		end
	end

	return wrappedText
end

-- Helper function to concatenate author names
local function concatAuthors(authors)
	if type(authors) == "table" then
		return table.concat(authors, ", ")
	end
	return authors or "Unknown"
end

SMODS.customUIElements = {}

function SMODS.registerUIElement(modID, uiElements)
	SMODS.customUIElements[modID] = uiElements
end

function create_UIBox_mods(arg_736_0)
	local var_495_0 = 0.75  -- Scale factor for text
	local maxCharsPerLine = 50

	local wrappedDescription = wrapText(G.ACTIVE_MOD_UI.description, maxCharsPerLine)

	local authors = "Author" .. (#G.ACTIVE_MOD_UI.author > 1 and "s: " or ": ") .. concatAuthors(G.ACTIVE_MOD_UI.author)

	return (create_UIBox_generic_options({
		back_func = "mods_button",
		contents = {
			{
				n = G.UIT.R,
				config = {
					padding = 0,
					align = "tm"
				},
				nodes = {
					create_tabs({
						snap_to_nav = true,
						colour = G.C.BOOSTER,
						tabs = {
							{
								label = G.ACTIVE_MOD_UI.name,
								chosen = true,
								tab_definition_function = function()
									local modNodes = {}


									-- Authors names in blue
									table.insert(modNodes, {
										n = G.UIT.R,
										config = {
											padding = 0,
											align = "cm",
											r = 0.1,
											emboss = 0.1,
											outline = 1,
											padding = 0.07
										},
										nodes = {
											{
												n = G.UIT.T,
												config = {
													text = authors,
													shadow = true,
													scale = var_495_0 * 0.65,
													colour = G.C.BLUE,
												}
											}
										}
									})

									-- Mod description
									table.insert(modNodes, {
										n = G.UIT.R,
										config = {
											padding = 0.2,
											align = "cm"
										},
										nodes = {
											{
												n = G.UIT.T,
												config = {
													text = wrappedDescription,
													shadow = true,
													scale = var_495_0 * 0.5,
													colour = G.C.UI.TEXT_LIGHT
												}
											}
										}
									})

									local customUI = SMODS.customUIElements[G.ACTIVE_MOD_UI.id]
									if customUI then
										for _, uiElement in ipairs(customUI) do
											table.insert(modNodes, uiElement)
										end
									end

									return {
										n = G.UIT.ROOT,
										config = {
											emboss = 0.05,
											minh = 6,
											r = 0.1,
											minw = 6,
											align = "tm",
											padding = 0.2,
											colour = G.C.BLACK
										},
										nodes = modNodes
									}
								end
							},
						}
					})
				}
			}
		}
	}))
end




-- Helper function to create a clickable mod box
local function createClickableModBox(modInfo, scale)
	return {
		n = G.UIT.R,
		config = {
			padding = 0,
			align = "cm",
		},
		nodes = {
			UIBox_button({
				label = {" " .. modInfo.name .. " ", " By: " .. concatAuthors(modInfo.author) .. " "},
				shadow = true,
				scale = scale,
				colour = G.C.BOOSTER,
				button = "openModUI_" .. modInfo.id,
				minh = 0.8,
				minw = 8
			})
		}
	}
end

local function initializeModUIFunctions()
	for id, modInfo in pairs(SMODS.MODS) do
		G.FUNCS["openModUI_" .. modInfo.id] = function(arg_736_0)
			G.ACTIVE_MOD_UI = modInfo
			G.FUNCS.overlay_menu({
				definition = create_UIBox_mods(arg_736_0)
			})
		end
	end
end

function G.FUNCS.openModsDirectory(options)
    if not love.filesystem.exists("Mods") then
        love.filesystem.createDirectory("Mods")
    end

    love.system.openURL("file://"..love.filesystem.getSaveDirectory().."/Mods")
end

function G.FUNCS.mods_buttons_page(options)
	if not options or not options.cycle_config then
		return
	end
end

function create_UIBox_mods_button()
	local scale = 0.75
	return (create_UIBox_generic_options({
		contents = {
			{
				n = G.UIT.R,
				config = {
					padding = 0,
					align = "cm"
				},
				nodes = {
					create_tabs({
						snap_to_nav = true,
						colour = G.C.BOOSTER,
						tabs = {
							{
								label = "Mods",
								chosen = true,
								tab_definition_function = function()
									return SMODS.GUI.DynamicUIManager.initTab({
										updateFunctions = {
											modsList = G.FUNCS.update_mod_list,
										},
										staticPageDefinition = SMODS.GUI.staticModListContent()
									})
								end
							},
							{

								label = " Steamodded Credits ",
								tab_definition_function = function()
									return {
										n = G.UIT.ROOT,
										config = {
											emboss = 0.05,
											minh = 6,
											r = 0.1,
											minw = 6,
											align = "cm",
											padding = 0.2,
											colour = G.C.BLACK
										},
										nodes = {
											{
												n = G.UIT.R,
												config = {
													padding = 0,
													align = "cm"
												},
												nodes = {
													{
														n = G.UIT.T,
														config = {
															text = "Mod Loader",
															shadow = true,
															scale = scale * 0.8,
															colour = G.C.UI.TEXT_LIGHT
														}
													}
												}
											},
											{
												n = G.UIT.R,
												config = {
													padding = 0,
													align = "cm"
												},
												nodes = {
													{
														n = G.UIT.T,
														config = {
															text = "developed by ",
															shadow = true,
															scale = scale * 0.8,
															colour = G.C.UI.TEXT_LIGHT
														}
													},
													{
														n = G.UIT.T,
														config = {
															text = "Steamo",
															shadow = true,
															scale = scale * 0.8,
															colour = G.C.BLUE
														}
													}
												}
											},
											{
												n = G.UIT.R,
												config = {
													padding = 0.2,
													align = "cm",
												},
												nodes = {
													UIBox_button({
														minw = 3.85,
														button = "steamodded_github",
														label = {
															"Github Project"
														}
													})
												}
											},
											{
												n = G.UIT.R,
												config = {
													padding = 0.2,
													align = "cm"
												},
												nodes = {
													{
														n = G.UIT.T,
														config = {
															text = "You can report any bugs there !",
															shadow = true,
															scale = scale * 0.5,
															colour = G.C.UI.TEXT_LIGHT
														}
													}
												}
											}
										}
									}
								end
							}
						}
					})
				}
			}
		}
	}))
end

function G.FUNCS.steamodded_github(arg_736_0)
	love.system.openURL("https://github.com/Steamopollys/Steamodded")
end

function G.FUNCS.mods_button(arg_736_0)
	G.SETTINGS.paused = true

	G.FUNCS.overlay_menu({
		definition = create_UIBox_mods_button()
	})
end

local create_UIBox_main_menu_buttonsRef = create_UIBox_main_menu_buttons
function create_UIBox_main_menu_buttons()
	local modsButton = UIBox_button({
		id = "mods_button",
		minh = 1.55,
		minw = 1.85,
		col = true,
		button = "mods_button",
		colour = G.C.BOOSTER,
		label = {"MODS"},
		scale = 0.45 * 1.2
	})
	local menu = create_UIBox_main_menu_buttonsRef()
	table.insert(menu.nodes[1].nodes[1].nodes, #menu.nodes[1].nodes[1].nodes + 1, modsButton)
	menu.nodes[1].nodes[1].config = {align = "cm", padding = 0.15, r = 0.1, emboss = 0.1, colour = G.C.L_BLACK, mid = true}
	return(menu)
end

local create_UIBox_profile_buttonRef = create_UIBox_profile_button
function create_UIBox_profile_button()
	local profile_menu = create_UIBox_profile_buttonRef()
	profile_menu.nodes[1].config = {align = "cm", padding = 0.11, r = 0.1, emboss = 0.1, colour = G.C.L_BLACK}
	return(profile_menu)
end

-- Function to find a mod by its ID
function SMODS.findModByID(modID)
    for _, mod in pairs(SMODS.MODS) do
        if mod.id == modID then
            return mod
        end
    end
    return nil  -- Return nil if no mod is found with the given ID
end

-- Disable achievments and crash report upload
function initGlobals()
	G.F_NO_ACHIEVEMENTS = true
	G.F_CRASH_REPORTS = false
end

function G.FUNCS.update_mod_list(args)
	if not args or not args.cycle_config then return end
	SMODS.GUI.DynamicUIManager.updateDynamicAreas({
		["modsList"] = SMODS.GUI.dynamicModListContent(args.cycle_config.current_option)
	})
end

-- Same as Balatro base game code, but accepts a value to match against (rather than the index in the option list)
-- e.g. create_option_cycle({ current_option = 1 })  vs. SMODS.GUID.createOptionSelector({ current_option = "Page 1/2" })
function SMODS.GUI.createOptionSelector(args)
	args = args or {}
	args.colour = args.colour or G.C.RED
	args.options = args.options or {
		'Option 1',
		'Option 2'
	}

	local current_option_index = 1
	for i, option in ipairs(args.options) do
		if option == args.current_option then
			current_option_index = i
			break
		end
	end
	args.current_option_val = args.options[current_option_index]
	args.current_option = current_option_index
	args.opt_callback = args.opt_callback or nil
	args.scale = args.scale or 1
	args.ref_table = args.ref_table or nil
	args.ref_value = args.ref_value or nil
	args.w = (args.w or 2.5)*args.scale
	args.h = (args.h or 0.8)*args.scale
	args.text_scale = (args.text_scale or 0.5)*args.scale
	args.l = '<'
	args.r = '>'
	args.focus_args = args.focus_args or {}
	args.focus_args.type = 'cycle'

	local info = nil
	if args.info then
		info = {}
		for k, v in ipairs(args.info) do
			table.insert(info, {n=G.UIT.R, config={align = "cm", minh = 0.05}, nodes={
				{n=G.UIT.T, config={text = v, scale = 0.3*args.scale, colour = G.C.UI.TEXT_LIGHT}}
			}})
		end
		info =  {n=G.UIT.R, config={align = "cm", minh = 0.05}, nodes=info}
	end

	local disabled = #args.options < 2
	local pips = {}
	for i = 1, #args.options do
		pips[#pips+1] = {n=G.UIT.B, config={w = 0.1*args.scale, h = 0.1*args.scale, r = 0.05, id = 'pip_'..i, colour = args.current_option == i and G.C.WHITE or G.C.BLACK}}
	end

	local choice_pips = not args.no_pips and {n=G.UIT.R, config={align = "cm", padding = (0.05 - (#args.options > 15 and 0.03 or 0))*args.scale}, nodes=pips} or nil

	local t =
	{n=G.UIT.C, config={align = "cm", padding = 0.1, r = 0.1, colour = G.C.CLEAR, id = args.id and (not args.label and args.id or nil) or nil, focus_args = args.focus_args}, nodes={
		{n=G.UIT.C, config={align = "cm",r = 0.1, minw = 0.6*args.scale, hover = not disabled, colour = not disabled and args.colour or G.C.BLACK,shadow = not disabled, button = not disabled and 'option_cycle' or nil, ref_table = args, ref_value = 'l', focus_args = {type = 'none'}}, nodes={
			{n=G.UIT.T, config={ref_table = args, ref_value = 'l', scale = args.text_scale, colour = not disabled and G.C.UI.TEXT_LIGHT or G.C.UI.TEXT_INACTIVE}}
		}},
		args.mid and
				{n=G.UIT.C, config={id = 'cycle_main'}, nodes={
					{n=G.UIT.R, config={align = "cm", minh = 0.05}, nodes={
						args.mid
					}},
					not disabled and choice_pips or nil
				}}
				or {n=G.UIT.C, config={id = 'cycle_main', align = "cm", minw = args.w, minh = args.h, r = 0.1, padding = 0.05, colour = args.colour,emboss = 0.1, hover = true, can_collide = true, on_demand_tooltip = args.on_demand_tooltip}, nodes={
			{n=G.UIT.R, config={align = "cm"}, nodes={
				{n=G.UIT.R, config={align = "cm"}, nodes={
					{n=G.UIT.O, config={object = DynaText({string = {{ref_table = args, ref_value = "current_option_val"}}, colours = {G.C.UI.TEXT_LIGHT},pop_in = 0, pop_in_rate = 8, reset_pop_in = true,shadow = true, float = true, silent = true, bump = true, scale = args.text_scale, non_recalc = true})}},
				}},
				{n=G.UIT.R, config={align = "cm", minh = 0.05}, nodes={
				}},
				not disabled and choice_pips or nil
			}}
		}},
		{n=G.UIT.C, config={align = "cm",r = 0.1, minw = 0.6*args.scale, hover = not disabled, colour = not disabled and args.colour or G.C.BLACK,shadow = not disabled, button = not disabled and 'option_cycle' or nil, ref_table = args, ref_value = 'r', focus_args = {type = 'none'}}, nodes={
			{n=G.UIT.T, config={ref_table = args, ref_value = 'r', scale = args.text_scale, colour = not disabled and G.C.UI.TEXT_LIGHT or G.C.UI.TEXT_INACTIVE}}
		}},
	}}

	if args.cycle_shoulders then
		t =
		{n=G.UIT.R, config={align = "cm", colour = G.C.CLEAR}, nodes = {
			{n=G.UIT.C, config={minw = 0.7,align = "cm", colour = G.C.CLEAR,func = 'set_button_pip', focus_args = {button = 'leftshoulder', type = 'none', orientation = 'cm', scale = 0.7, offset = {x = -0.1, y = 0}}}, nodes = {}},
			{n=G.UIT.C, config={id = 'cycle_shoulders', padding = 0.1}, nodes={t}},
			{n=G.UIT.C, config={minw = 0.7,align = "cm", colour = G.C.CLEAR,func = 'set_button_pip', focus_args = {button = 'rightshoulder', type = 'none', orientation = 'cm', scale = 0.7, offset = {x = 0.1, y = 0}}}, nodes = {}},
		}}
	else
		t =
		{n=G.UIT.R, config={align = "cm", colour = G.C.CLEAR, padding = 0.0}, nodes = {
			t
		}}
	end
	if args.label or args.info then
		t = {n=G.UIT.R, config={align = "cm", padding = 0.05, id = args.id or nil}, nodes={
			args.label and {n=G.UIT.R, config={align = "cm"}, nodes={
				{n=G.UIT.T, config={text = args.label, scale = 0.5*args.scale, colour = G.C.UI.TEXT_LIGHT}}
			}} or nil,
			t,
			info,
		}}
	end
	return t
end

local function generateBaseNode(staticPageDefinition)
	return {
		n = G.UIT.ROOT,
		config = {
			emboss = 0.05,
			minh = 6,
			r = 0.1,
			minw = 8,
			align = "cm",
			padding = 0.2,
			colour = G.C.BLACK
		},
		nodes = {
			staticPageDefinition
		}
	}
end

-- Initialize a tab with sections that can be updated dynamically (e.g. modifying text labels, showing additional UI elements after toggling buttons, etc.)
function SMODS.GUI.DynamicUIManager.initTab(args)
	local updateFunctions = args.updateFunctions
	local staticPageDefinition = args.staticPageDefinition

	for _, updateFunction in pairs(updateFunctions) do
		G.E_MANAGER:add_event(Event({func = function()
			updateFunction{cycle_config = {current_option = 1}}
			return true
		end}))
	end
	return generateBaseNode(staticPageDefinition)
end

-- Call this to trigger an update for a list of dynamic content areas
function SMODS.GUI.DynamicUIManager.updateDynamicAreas(uiDefinitions)
	for id, uiDefinition in pairs(uiDefinitions) do
		local dynamicArea = G.OVERLAY_MENU:get_UIE_by_ID(id)
		if dynamicArea and dynamicArea.config.object then
			dynamicArea.config.object:remove()
			dynamicArea.config.object = UIBox{
				definition = uiDefinition,
				config = {offset = {x=0, y=0}, align = 'cm', parent = dynamicArea}
			}
		end
	end
end

local function recalculateModsList(page)
	local modsPerPage = 4
	local startIndex = (page - 1) * modsPerPage + 1
	local endIndex = startIndex + modsPerPage - 1
	local totalPages = math.ceil(#SMODS.MODS / modsPerPage)
	local currentPage = "Page " .. page .. "/" .. totalPages
	local pageOptions = {}
	for i = 1, totalPages do
		table.insert(pageOptions, ("Page " .. i .. "/" .. totalPages))
	end
	local showingList = #SMODS.MODS > 0

	return currentPage, pageOptions, showingList, startIndex, endIndex, modsPerPage
end

-- Define the content in the pane that does not need to update
-- Should include OBJECT nodes that indicate where the dynamic content sections will be populated
-- EX: in this pane the 'modsList' node will contain the dynamic content which is defined in the function below
function SMODS.GUI.staticModListContent()
	local scale = 0.75
	local currentPage, pageOptions, showingList = recalculateModsList(1)
	return {
		n = G.UIT.ROOT,
		config = {
			minh = 6,
			r = 0.1,
			minw = 10,
			align = "tm",
			padding = 0.2,
			colour = G.C.BLACK
		},
		nodes = {
			-- row container
			{
				n = G.UIT.R,
				config = { align = "cm", padding = 0.05 },
				nodes = {
					-- column container
					{
						n = G.UIT.C,
						config = { align = "cm", minw = 3, padding = 0.2, r = 0.1, colour = G.C.CLEAR },
						nodes = {
							-- title row
							{
								n = G.UIT.R,
								config = {
									padding = 0.05,
									align = "cm"
								},
								nodes = {
									{
										n = G.UIT.T,
										config = {
											text = "List of Activated Mods",
											shadow = true,
											scale = scale * 0.6,
											colour = G.C.UI.TEXT_LIGHT
										}
									}
								}
							},

							-- add some empty rows for spacing
							{
								n = G.UIT.R,
								config = { align = "cm", padding = 0.05 },
								nodes = {}
							},
							{
								n = G.UIT.R,
								config = { align = "cm", padding = 0.05 },
								nodes = {}
							},
							{
								n = G.UIT.R,
								config = { align = "cm", padding = 0.05 },
								nodes = {}
							},
							{
								n = G.UIT.R,
								config = { align = "cm", padding = 0.05 },
								nodes = {}
							},

							-- dynamic content rendered in this row container
							-- list of 4 mods on the current page
							{
								n = G.UIT.R,
								config = {
									padding = 0.05,
									align = "cm",
									minh = 2,
									minw = 4
								},
								nodes = {
									{n=G.UIT.O, config={id = 'modsList', object = Moveable()}},
								}
							},

							-- another empty row for spacing
							{
								n = G.UIT.R,
								config = { align = "cm", padding = 0.3 },
								nodes = {}
							},

							-- page selector
							-- does not appear when list of mods is empty
							showingList and SMODS.GUI.createOptionSelector({label = "", scale = 0.8, options = pageOptions, opt_callback = 'update_mod_list', no_pips = true, current_option = (
									currentPage
							)}) or nil
						}
					},
				}
			},
		}
	}
end

function SMODS.GUI.dynamicModListContent(page)
    local scale = 0.75
    local _, __, showingList, startIndex, endIndex, modsPerPage = recalculateModsList(page)

    local modNodes = {}

    -- If no mods are loaded, show a default message
    if showingList == false then
        table.insert(modNodes, {
            n = G.UIT.R,
            config = {
                padding = 0,
                align = "cm"
            },
            nodes = {
                {
                    n = G.UIT.T,
                    config = {
                        text = "No mods have been detected...",
                        shadow = true,
                        scale = scale * 0.5,
                        colour = G.C.UI.TEXT_DARK
                    }
                }
            }
        })
        table.insert(modNodes, {
            n = G.UIT.R,
            config = {
                padding = 0,
                align = "cm",
            },
            nodes = {
                UIBox_button({
                    label = { "Open Mods directory" },
                    shadow = true,
                    scale = scale,
                    colour = G.C.BOOSTER,
                    button = "openModsDirectory",
                    minh = 0.8,
                    minw = 8
                })
            }
        })
    else
        local modCount = 0
        for id, modInfo in ipairs(SMODS.MODS) do
            if id >= startIndex and id <= endIndex then
                table.insert(modNodes, createClickableModBox(modInfo, scale * 0.5))
                modCount = modCount + 1
                if modCount >= modsPerPage then break end
            end
        end
    end

    return {
        n = G.UIT.R,
        config = {
            r = 0.1,
            align = "cm",
            padding = 0.2,
        },
        nodes = modNodes
    }
end

function SMODS.SAVE_UNLOCKS()
	G:save_progress()
    -------------------------------------
    local TESTHELPER_unlocks = false and not _RELEASE_MODE
    -------------------------------------
    if not love.filesystem.getInfo(G.SETTINGS.profile .. '') then
        love.filesystem.createDirectory(G.SETTINGS.profile ..
            '')
    end
    if not love.filesystem.getInfo(G.SETTINGS.profile .. '/' .. 'meta.jkr') then
        love.filesystem.append(
            G.SETTINGS.profile .. '/' .. 'meta.jkr', 'return {}')
    end

    convert_save_to_meta()

    local meta = STR_UNPACK(get_compressed(G.SETTINGS.profile .. '/' .. 'meta.jkr') or 'return {}')
    meta.unlocked = meta.unlocked or {}
    meta.discovered = meta.discovered or {}
    meta.alerted = meta.alerted or {}

    for k, v in pairs(G.P_CENTERS) do
        if not v.wip and not v.demo then
            if TESTHELPER_unlocks then
                v.unlocked = true; v.discovered = true; v.alerted = true
            end --REMOVE THIS
            if not v.unlocked and (string.find(k, '^j_') or string.find(k, '^b_') or string.find(k, '^v_')) and meta.unlocked[k] then
                v.unlocked = true
            end
            if not v.unlocked and (string.find(k, '^j_') or string.find(k, '^b_') or string.find(k, '^v_')) then
                G.P_LOCKED[#G.P_LOCKED + 1] =
                    v
            end
            if not v.discovered and (string.find(k, '^j_') or string.find(k, '^b_') or string.find(k, '^e_') or string.find(k, '^c_') or string.find(k, '^p_') or string.find(k, '^v_')) and meta.discovered[k] then
                v.discovered = true
            end
            if v.discovered and meta.alerted[k] or v.set == 'Back' or v.start_alerted then
                v.alerted = true
            elseif v.discovered then
                v.alerted = false
            end
        end
    end

	for k, v in pairs(G.P_BLINDS) do
        v.key = k
        if not v.wip and not v.demo then 
            if TESTHELPER_unlocks then v.discovered = true; v.alerted = true  end --REMOVE THIS
            if not v.discovered and meta.discovered[k] then 
                v.discovered = true
            end
            if v.discovered and meta.alerted[k] then 
                v.alerted = true
            elseif v.discovered then
                v.alerted = false
            end
        end
    end

    for k, v in pairs(G.P_SEALS) do
        v.key = k
        if not v.wip and not v.demo then
            if TESTHELPER_unlocks then
                v.discovered = true; v.alerted = true
            end                                                                   --REMOVE THIS
            if not v.discovered and meta.discovered[k] then
                v.discovered = true
            end
            if v.discovered and meta.alerted[k] then
                v.alerted = true
            elseif v.discovered then
                v.alerted = false
            end
        end
    end
end

function SMODS.LOAD_LOC()
    for g_k, group in pairs(G.localization) do
        if g_k == 'descriptions' then
            for _, set in pairs(group) do
                for _, center in pairs(set) do
                    center.text_parsed = {}
                    for _, line in ipairs(center.text) do
                        center.text_parsed[#center.text_parsed + 1] = loc_parse_string(line)
                    end
                    center.name_parsed = {}
                    for _, line in ipairs(type(center.name) == 'table' and center.name or { center.name }) do
                        center.name_parsed[#center.name_parsed + 1] = loc_parse_string(line)
                    end
                    if center.unlock then
                        center.unlock_parsed = {}
                        for _, line in ipairs(center.unlock) do
                            center.unlock_parsed[#center.unlock_parsed + 1] = loc_parse_string(line)
                        end
                    end
                end
            end
        end
    end
end

-- retain added objects on profile reload
local init_item_prototypes_ref = Game.init_item_prototypes
function Game:init_item_prototypes()
	local P_CENTERS = self.P_CENTERS
	local P_CENTER_POOLS = self.P_CENTER_POOLS
	local P_JOKER_RARITY_POOLS = self.P_JOKER_RARITY_POOLS
	local P_BLINDS = self.P_BLINDS
    local P_SEALS = self.P_SEALS
    local P_CARDS = self.P_CARDS
	init_item_prototypes_ref(self)
	if P_CENTERS then self.P_CENTERS = P_CENTERS end
    if P_CENTER_POOLS then self.P_CENTER_POOLS = P_CENTER_POOLS end
    if P_JOKER_RARITY_POOLS then self.P_JOKER_RARITY_POOLS = P_JOKER_RARITY_POOLS end
    if P_BLINDS then self.P_BLINDS = P_BLINDS end
    if P_SEALS then self.P_SEALS = P_SEALS end
	if P_CARDS then self.P_CARDS = P_CARDS end
	SMODS.SAVE_UNLOCKS()
end

----------------------------------------------
------------MOD CORE END----------------------<|MERGE_RESOLUTION|>--- conflicted
+++ resolved
@@ -14,11 +14,7 @@
 	Vouchers = {},
 }
 
-<<<<<<< HEAD
-MODDED_VERSION = "0.9.1-STEAMODDED"
-=======
-MODDED_VERSION = "0.9.0-STEAMODDED"
->>>>>>> c62efd97
+MODDED_VERSION = "0.9.3-STEAMODDED"
 
 function STR_UNPACK(str)
 	local chunk, err = loadstring(str)
