--- conflicted
+++ resolved
@@ -1,14 +1,10 @@
-{
-    "name": "Steamodded",
-<<<<<<< HEAD
-    "version_number": "0.9.1",
-=======
-    "version_number": "0.9.0",
->>>>>>> c62efd97
-    "website_url": "https://github.com/Steamopollys/Steamodded",
-    "description": "A Balatro ModLoader",
-    "dependencies": [
-        "Thunderstore-lovely-0.3.1",
-        "metherul-nativefs-1.0.0"
-    ]
-}
+{
+    "name": "Steamodded",
+    "version_number": "0.9.3",
+    "website_url": "https://github.com/Steamopollys/Steamodded",
+    "description": "A Balatro ModLoader",
+    "dependencies": [
+        "Thunderstore-lovely-0.3.1",
+        "metherul-nativefs-1.0.0"
+    ]
+}